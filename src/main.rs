//! The static website validator.

extern crate alloc;

mod cache;
mod context;
<<<<<<< HEAD
mod document;
mod document_type;
=======
>>>>>>> 1cb36a8a
mod element;
mod error;
mod full_http_client;
mod http_client;
mod metrics;
mod render;
mod reqwest_http_client;
mod response;
mod validation;

use self::{context::Context, error::Error, validation::validate_link};
use alloc::sync::Arc;
use cache::{MemoryCache, SledCache};
use clap::Parser;
use dirs::cache_dir;
use full_http_client::FullHttpClient;
use metrics::Metrics;
use reqwest_http_client::ReqwestHttpClient;
use rlimit::{Resource, getrlimit};
use std::{env::temp_dir, process::exit};
use tabled::{
    Table,
    settings::{Color, Style, themes::Colorization},
};
use tokio::fs::create_dir_all;
use tokio::sync::mpsc::channel;
use url::Url;

const INITIAL_REQUEST_CACHE_CAPACITY: usize = 1 << 16;
const JOB_CAPACITY: usize = 1 << 16;

#[derive(Parser, Debug)]
#[command(version, about, long_about = None)]
struct Arguments {
    /// An origin URL.
    // TODO Configure origin URLs.
    #[arg()]
    url: String,
    /// Uses a persistent cache.
    #[arg(long)]
    cache: bool,
}

#[tokio::main]
async fn main() {
    if let Err(error) = run().await {
        eprintln!("{error}");
        exit(1)
    }
}

async fn run() -> Result<(), Error> {
    let Arguments { url, cache } = Arguments::parse();
    let (sender, mut receiver) = channel(JOB_CAPACITY);
    let db = if cache {
        let directory = cache_dir().unwrap_or_else(temp_dir).join("muffin");
        create_dir_all(&directory).await?;
        Some(sled::open(directory)?)
    } else {
        None
    };
    let context = Arc::new(Context::new(
        FullHttpClient::new(
            ReqwestHttpClient::new(),
            if let Some(db) = &db {
                Box::new(SledCache::new(db.open_tree("responses")?))
            } else {
                Box::new(MemoryCache::new(INITIAL_REQUEST_CACHE_CAPACITY))
            },
            (getrlimit(Resource::NOFILE)?.0 / 2) as _,
        ),
        sender,
        url.clone(),
    ));

    validate_link(context, url.clone(), Url::parse(&url)?.into()).await?;

    let mut document_metrics = Metrics::default();
    let mut element_metrics = Metrics::default();

    while let Some(future) = receiver.recv().await {
        let metrics = Box::into_pin(future).await?;

        document_metrics.add_error(metrics.has_error());
        element_metrics.merge(&metrics);
    }

    eprintln!();
    eprintln!(
        "{}",
        Table::from_iter(
            [vec![
                "item".into(),
                "success".into(),
                "error".into(),
                "total".into()
            ]]
            .into_iter()
            .chain(
                [
                    (
                        "document",
                        document_metrics.success(),
                        document_metrics.error(),
                        document_metrics.total()
                    ),
                    (
                        "element",
                        element_metrics.success(),
                        element_metrics.error(),
                        element_metrics.total()
                    )
                ]
                .into_iter()
                .map(|(item, success, error, total)| vec!(
                    item.to_string(),
                    success.to_string(),
                    error.to_string(),
                    total.to_string()
                ))
            )
        )
        .with(Style::markdown())
        .with(Colorization::columns([
            Color::FG_WHITE,
            Color::FG_GREEN,
            Color::FG_RED,
            Color::FG_WHITE,
        ])),
    );

    if document_metrics.has_error() {
        Err(Error::Document)
    } else {
        Ok(())
    }
}<|MERGE_RESOLUTION|>--- conflicted
+++ resolved
@@ -4,11 +4,7 @@
 
 mod cache;
 mod context;
-<<<<<<< HEAD
-mod document;
 mod document_type;
-=======
->>>>>>> 1cb36a8a
 mod element;
 mod error;
 mod full_http_client;
